--- conflicted
+++ resolved
@@ -7,45 +7,11 @@
 from PIL import Image as pil_image
 
 from efemarai.fields.annotation_fields import AnnotationClass, InstanceField, Polygon
-<<<<<<< HEAD
-from efemarai.fields.base_fields import BaseField, sdk_serialize
-
-
-def create_polygons_from_mask(mask_img, threshold_value=127):
-    # Get contours as polygons and the area of the polygons
-    _, thresh = cv2.threshold(mask_img, threshold_value, 255, 0)
-    (
-        contours,
-        _,
-    ) = cv2.findContours(  # Format: [[[[x1, y1]], [[x2, y2]]...], ...]
-        thresh, cv2.RETR_EXTERNAL, cv2.CHAIN_APPROX_SIMPLE
-    )
-    if not contours:
-        return ([], 0)
-
-    polygons_area = 0
-    polygons = []  # Format: [[x1, y1, x2, y2...], []]
-
-    for contour in contours:
-        # Skip single points and lines
-        if len(contour) < 3:
-            continue
-
-        polygons_area += cv2.contourArea(contour)
-
-        # Get rid of unnecessary levels of nesting
-        points = list(itertools.chain(*contour))  # Format: [[x1, y1], [x2, y2]...]
-
-        polygons.append([[float(coord) for coord in point] for point in points])
-
-    return (polygons, polygons_area)
-=======
 from efemarai.fields.base_fields import (
     BaseField,
     sdk_serialize,
     create_polygons_from_mask,
 )
->>>>>>> ea7779fc
 
 
 class Image(BaseField):
