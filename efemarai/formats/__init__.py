--- conflicted
+++ resolved
@@ -1,11 +1,7 @@
 import numpy as np
 from PIL import Image as PIL_Image
 
-<<<<<<< HEAD
-from efemarai.fields import AnnotationClass, BoundingBox, Image, Text
-=======
 from efemarai.fields import AnnotationClass, BoundingBox, Image, InstanceMask, Polygon, Text
->>>>>>> ea7779fc
 from efemarai.spec import call, create
 
 
@@ -68,7 +64,6 @@
     }
 }
 
-<<<<<<< HEAD
 VQA_INPUT = create(
     lambda *args: list(args),
     create(Text, text="question", key_name="'question'"),
@@ -76,9 +71,8 @@
 )
 
 VQA_OUTPUT = create(Text, text="answers", key_name="'answer'")
+VQA_DATASET = (VQA_INPUT, VQA_OUTPUT)
 
-VQA_DATASET = (VQA_INPUT, VQA_OUTPUT)
-=======
 DEFAULT_INPUT_NP_FORMAT = {".image": {".data": np.array}}
 
 SUPERVISION_TARGET = {
@@ -137,5 +131,4 @@
             )
         ]
     }
-}
->>>>>>> ea7779fc
+}